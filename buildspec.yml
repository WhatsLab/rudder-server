--- conflicted
+++ resolved
@@ -4,15 +4,6 @@
   install:
     runtime-versions:
       golang: 1.12
-<<<<<<< HEAD
-  # pre_build:
-  #   commands:
-  #     - $(aws ecr get-login --region us-east-1 --no-include-email)
-  #     - datetime="$(date +'%Y%m%d%H%M')"
-  #     - version="$(cat .version)"
-  #     - git_hash=$(echo $CODEBUILD_RESOLVED_SOURCE_VERSION | cut -c 1-7)
-  #     - image=454531037350.dkr.ecr.us-east-1.amazonaws.com/$ECR_REPO
-=======
   pre_build:
     commands:
       - $(aws ecr get-login --region us-east-1 --no-include-email)
@@ -20,7 +11,6 @@
       - version="$(cat .version)"
       - git_hash=$(echo $CODEBUILD_RESOLVED_SOURCE_VERSION | cut -c 1-7)
       - image=454531037350.dkr.ecr.us-east-1.amazonaws.com/$ECR_REPO
->>>>>>> fcb8675d
   build:
     commands:
       # - docker build -t ${image}:latest .
@@ -39,6 +29,6 @@
   #     - printf '[{"name":"rudder-server","imageUri":"%s"}]' ${image}:${version} > imagedefinitions.json
 
 artifacts:
-  files: 
+  files:
     - '**/*'
     - imagedefinitions.json