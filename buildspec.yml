--- conflicted
+++ resolved
@@ -29,11 +29,5 @@
   #     - printf '[{"name":"rudder-server","imageUri":"%s"}]' ${image}:${version} > imagedefinitions.json
 
 artifacts:
-<<<<<<< HEAD
   files:
-    - '**/*'
-    - imagedefinitions.json
-=======
-  files: 
-    - '**/*'
->>>>>>> 846782d5
+    - '**/*'