# Contains the configuration for the whole server
# Dont set secrets, passwords, api_keys etc. in this file. Use '.env' file for that

maxProcess = 12 # Max number of cpu process to be used by go runtime
gwDBRetention = 0
routerDBRetention = 0
enableProcessor = true
enableRouter = true
enableStats = true

[RateLimit]
eventLimit=1000
rateLimitWindowInMins=60
noOfBucketsInWindow=12

[Gateway]
webPort = 8080
maxDBWriterProcess = 4
CustomVal = "GW"
maxBatchSize = 32
batchTimeoutInMS = 20
maxReqSizeInKB = 100000
<<<<<<< HEAD
enableDedup = false
=======
enableDedup = true
enableRateLimit = false
>>>>>>> bd24a3c8
dedupWindowInS = 86400

[SourceDebugger]
maxBatchSize = 32
maxESQueueSize = 1024
maxRetry = 3
batchTimeoutInS = 2
retrySleepInMS = 100
disableEventUploads = false

[JobsDB]
# Migration related parameters
jobDoneMigrateThres = 0.8
jobStatusMigrateThres = 5
maxDSSize = 100000
maxMigrateOnce = 10
mainCheckSleepDurationInS = 2
backupCheckSleepDurationIns = 5
enableBackup = true

[Router]
jobQueryBatchSize = 10000
updateStatusBatchSize = 1000
readSleepInMS = 10
noOfWorkers = 64
noOfJobsPerChannel = 1000
ser = 3
maxSleepInS = 60
minSleepInS = 0
maxStatusUpdateWaitInS = 5
randomWorkerAssign = false
useTestSink = false
maxFailedCountForJob = 8
keepOrderOnFailure = true

[BatchRouter]
mainLoopSleepInS = 30
noOfWorkers = 8
jobQueryBatchSize = 100000

[Processor]
loopSleepInMS = 10
dbReadBatchSize = 10000
transformBatchSize = 10
sessionThresholdEvents = 20
sessionThresholdInS = 10
maxChanSize = 2048
processSessions = true
numTransformWorker = 8
maxRetry = 30
retrySleepInMS = 100

[BackendConfig]
pollIntervalInS = 5


# If the server crashes 'crashThreshold' times in 'durationInS' seconds,
#       then we mark it degraded
# If the server crashes 'degradedCrashThreshold' times in 'degradedDurationInS' seconds in degraded mode,
#       then we mark it maintenance
# If the server crashes 'maintenanceCrashThreshold' times in 'maintenanceDurationInS' seconds in maintenance mode,
#       then we stop the server
# Stores related metadata in storagePath
[recovery]
enabled = true
storagePath = "/tmp/recovery_data.json"
    [recovery.normal]
    crashThreshold = 5
    durationInS = 300
    [recovery.degraded]
    crashThreshold = 5
    durationInS = 300
    [recovery.maintenance]
    crashThreshold = 5
    durationInS = 300<|MERGE_RESOLUTION|>--- conflicted
+++ resolved
@@ -20,12 +20,8 @@
 maxBatchSize = 32
 batchTimeoutInMS = 20
 maxReqSizeInKB = 100000
-<<<<<<< HEAD
 enableDedup = false
-=======
-enableDedup = true
 enableRateLimit = false
->>>>>>> bd24a3c8
 dedupWindowInS = 86400
 
 [SourceDebugger]
