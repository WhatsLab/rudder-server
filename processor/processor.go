package processor

import (
	"encoding/json"
	"fmt"
	"reflect"
	"sort"
	"sync"
	"time"

	"github.com/araddon/dateparse"
	"github.com/jpillora/backoff"
	"github.com/rudderlabs/rudder-server/config"
	backendconfig "github.com/rudderlabs/rudder-server/config/backend-config"
	"github.com/rudderlabs/rudder-server/gateway"
	"github.com/rudderlabs/rudder-server/jobsdb"
	"github.com/rudderlabs/rudder-server/processor/integrations"
	"github.com/rudderlabs/rudder-server/services/stats"
	"github.com/rudderlabs/rudder-server/utils"
	"github.com/rudderlabs/rudder-server/utils/logger"
	"github.com/rudderlabs/rudder-server/utils/misc"
	uuid "github.com/satori/go.uuid"
	"github.com/thoas/go-funk"
	"github.com/tidwall/gjson"
	"github.com/tidwall/sjson"
)

//HandleT is an handle to this object used in main.go
type HandleT struct {
	gatewayDB            *jobsdb.HandleT
	failedGatewayDB      *jobsdb.HandleT
	abortedGatewayDB     *jobsdb.HandleT
	routerDB             *jobsdb.HandleT
	batchRouterDB        *jobsdb.HandleT
	transformer          *transformerHandleT
	statsJobs            *misc.PerfStats
	statsDBR             *misc.PerfStats
	statGatewayDBR       *stats.RudderStats
	statsDBW             *misc.PerfStats
	statGatewayDBW       *stats.RudderStats
	statRouterDBW        *stats.RudderStats
	statBatchRouterDBW   *stats.RudderStats
	statActiveUsers      *stats.RudderStats
	userJobListMap       map[string][]*jobsdb.JobT
	userEventsMap        map[string][]interface{}
	userPQItemMap        map[string]*pqItemT
	userJobPQ            pqT
	userPQLock           sync.Mutex
	failedUserDestJobMap map[string]int64
	destRetryBackoffMap  map[string]DestRetryT
}

type DestRetryT struct {
	NextProcessTime time.Time
	Backoff         *backoff.Backoff
}

//Print the internal structure
func (proc *HandleT) Print() {
	if !logger.IsDebugLevel() {
		return
	}
	logger.Debug("PriorityQueue")
	proc.userJobPQ.Print()
	logger.Debug("JobList")
	for k, v := range proc.userJobListMap {
		logger.Debug(k, ":", len(v))
	}
	logger.Debug("EventLength")
	for k, v := range proc.userEventsMap {
		logger.Debug(k, ":", len(v))
	}
	logger.Debug("PQItem")
	for k, v := range proc.userPQItemMap {
		logger.Debug(k, ":", *v)
	}
}

func init() {
	config.Initialize()
	loadConfig()
}

//Setup initializes the module
func (proc *HandleT) Setup(gatewayDB *jobsdb.HandleT, failedGatewayDB *jobsdb.HandleT, abortedGatewayDB *jobsdb.HandleT, routerDB *jobsdb.HandleT, batchRouterDB *jobsdb.HandleT) {
	proc.gatewayDB = gatewayDB
	proc.failedGatewayDB = failedGatewayDB
	proc.abortedGatewayDB = abortedGatewayDB
	proc.routerDB = routerDB
	proc.batchRouterDB = batchRouterDB
	proc.transformer = &transformerHandleT{}
	proc.statsJobs = &misc.PerfStats{}
	proc.statsDBR = &misc.PerfStats{}
	proc.statsDBW = &misc.PerfStats{}
	proc.userJobListMap = make(map[string][]*jobsdb.JobT)
	proc.userEventsMap = make(map[string][]interface{})
	proc.userPQItemMap = make(map[string]*pqItemT)
	proc.userJobPQ = make(pqT, 0)
	proc.failedUserDestJobMap = make(map[string]int64)
	proc.destRetryBackoffMap = make(map[string]DestRetryT)
	proc.statsJobs.Setup("ProcessorJobs")
	proc.statsDBR.Setup("ProcessorDBRead")
	proc.statsDBW.Setup("ProcessorDBWrite")

	proc.statGatewayDBR = stats.NewStat("processor.gateway_db_read", stats.CountType)
	proc.statGatewayDBW = stats.NewStat("processor.gateway_db_write", stats.CountType)
	proc.statRouterDBW = stats.NewStat("processor.router_db_write", stats.CountType)
	proc.statBatchRouterDBW = stats.NewStat("processor.batch_router_db_write", stats.CountType)
	proc.statActiveUsers = stats.NewStat("processor.active_users", stats.GaugeType)

	go backendConfigSubscriber()
	proc.transformer.Setup()
	proc.crashRecover()
	go proc.mainLoop()
	if processSessions {
		logger.Info("Starting session processor")
		go proc.createSessions()
	}
}

var (
	loopSleep              time.Duration
	dbReadBatchSize        int
	transformBatchSize     int
	sessionThresholdInS    time.Duration
	sessionThresholdEvents int
	processSessions        bool
	writeKeyDestinationMap map[string][]backendconfig.DestinationT
	rawDataDestinations    []string
	configSubscriberLock   sync.RWMutex
	maxFailedCountForJob   int
	backoffIncrementInS    int
	maxBackoffInS          int
	backoffFactor          int
)

func loadConfig() {
	loopSleep = config.GetDuration("Processor.loopSleepInMS", time.Duration(10)) * time.Millisecond
	dbReadBatchSize = config.GetInt("Processor.dbReadBatchSize", 100000)
	transformBatchSize = config.GetInt("Processor.transformBatchSize", 50)
	sessionThresholdEvents = config.GetInt("Processor.sessionThresholdEvents", 20)
	sessionThresholdInS = config.GetDuration("Processor.sessionThresholdInS", time.Duration(20)) * time.Second
	processSessions = config.GetBool("Processor.processSessions", true)
	maxChanSize = config.GetInt("Processor.maxChanSize", 2048)
	numTransformWorker = config.GetInt("Processor.numTransformWorker", 32)
	maxRetry = config.GetInt("Processor.maxRetry", 3)
	retrySleep = config.GetDuration("Processor.retrySleepInMS", time.Duration(100)) * time.Millisecond
	rawDataDestinations = []string{"S3"}
	maxFailedCountForJob = config.GetInt("Processor.maxFailedCountForJob", 8)
	backoffIncrementInS = config.GetInt("Processor.backoffIncrementInS", 20)
	maxBackoffInS = config.GetInt("Processor.backoffIncrementInS", 300)
	backoffFactor = config.GetInt("Processor.backoffFactor", 2)
}

func backendConfigSubscriber() {
	ch := make(chan utils.DataEvent)
	backendconfig.Subscribe(ch)
	for {
		config := <-ch
		configSubscriberLock.Lock()
		writeKeyDestinationMap = make(map[string][]backendconfig.DestinationT)
		sources := config.Data.(backendconfig.SourcesT)
		for _, source := range sources.Sources {
			if source.Enabled {
				writeKeyDestinationMap[source.WriteKey] = source.Destinations
			}
		}
		configSubscriberLock.Unlock()
	}
}

func (proc *HandleT) addJobsToSessions(jobList []*jobsdb.JobT) {

	proc.userPQLock.Lock()

	//List of users whose jobs need to be processed
	processUserIDs := make(map[string]bool)

	for _, job := range jobList {
		//Append to job to list. If over threshold, just process them
		eventList, ok := misc.ParseRudderEventBatch(job.EventPayload)
		if !ok {
			//bad event
			continue
		}
		userID, ok := misc.GetRudderEventUserID(eventList)
		if !ok {
			logger.Error("Failed to get userID for job")
			continue
		}
		_, ok = proc.userJobListMap[userID]
		if !ok {
			proc.userJobListMap[userID] = make([]*jobsdb.JobT, 0)
			proc.userEventsMap[userID] = make([]interface{}, 0)
		}
		//Add the job to the userID specific lists
		proc.userJobListMap[userID] = append(proc.userJobListMap[userID], job)
		proc.userEventsMap[userID] = append(proc.userEventsMap[userID], eventList...)
		//If we have enough events from that user, we process jobs
		if len(proc.userEventsMap[userID]) > sessionThresholdEvents {
			processUserIDs[userID] = true
		}

		//Setting/updating pqItem lastTS with event received timestamp
		receivedAtResult := gjson.Get(string(job.EventPayload), "receivedAt")
		timestamp := time.Now()
		if receivedAtResult.Type != gjson.Null {
			timestamp = receivedAtResult.Time()
		}
		pqItem, ok := proc.userPQItemMap[userID]
		if !ok {
			pqItem := &pqItemT{
				userID: userID,
				lastTS: timestamp,
				index:  -1,
			}
			proc.userPQItemMap[userID] = pqItem
			proc.userJobPQ.Add(pqItem)
		} else {
			misc.Assert(pqItem.index != -1)
			proc.userJobPQ.Update(pqItem, timestamp)
		}

	}

	if len(processUserIDs) > 0 {
		userJobsToProcess := make(map[string][]*jobsdb.JobT)
		userEventsToProcess := make(map[string][]interface{})
		logger.Debug("Post Add Processing")
		proc.Print()

		//We clear the data structure for these users
		for userID := range processUserIDs {
			userJobsToProcess[userID] = proc.userJobListMap[userID]
			userEventsToProcess[userID] = proc.userEventsMap[userID]
			delete(proc.userJobListMap, userID)
			delete(proc.userEventsMap, userID)
			proc.userJobPQ.Remove(proc.userPQItemMap[userID])
			delete(proc.userPQItemMap, userID)
		}
		logger.Debug("Processing")
		proc.Print()
		//We release the block before actually processing
		proc.userPQLock.Unlock()
		proc.processUserJobs(userJobsToProcess, userEventsToProcess)
		return
	}
	proc.userPQLock.Unlock()
}

func (proc *HandleT) processUserJobs(userJobs map[string][]*jobsdb.JobT, userEvents map[string][]interface{}) {

	misc.Assert(len(userEvents) == len(userJobs))

	totalJobs := 0
	allJobIDs := make(map[int64]bool)
	for userID := range userJobs {
		for _, job := range userJobs[userID] {
			totalJobs++
			allJobIDs[job.JobID] = true
		}
	}

	//Create a list of list of user events which is passed to transformer
	userEventsList := make([]interface{}, 0)
	userIDList := make([]string, 0) //Order of users which are added to list
	for userID := range userEvents {
		userEventsList = append(userEventsList, userEvents[userID])
		userIDList = append(userIDList, userID)
	}
	misc.Assert(len(userEventsList) == len(userEvents))

	//Create jobs that can be processed further
	toProcessJobs, toProcessEvents := createUserTransformedJobsFromEvents(userEventsList, userIDList, userJobs)

	//Some sanity check to make sure we have all the jobs
	misc.Assert(len(toProcessJobs) == totalJobs)
	misc.Assert(len(toProcessEvents) == totalJobs)
	for _, job := range toProcessJobs {
		_, ok := allJobIDs[job.JobID]
		misc.Assert(ok)
		delete(allJobIDs, job.JobID)
	}
	misc.Assert(len(allJobIDs) == 0)

	//Process
	proc.processJobsForDest(toProcessJobs, toProcessEvents)
}

//We create sessions (of individul events) from set of input jobs  from a user
//Those sesssion events are transformed and we have a transformed set of
//events that must be processed further via destination specific transformations
//(in processJobsForDest). This function creates jobs from eventList
func createUserTransformedJobsFromEvents(transformUserEventList []interface{},
	userIDList []string, userJobs map[string][]*jobsdb.JobT) ([]*jobsdb.JobT, [][]interface{}) {

	transJobList := make([]*jobsdb.JobT, 0)
	transEventList := make([][]interface{}, 0)
	misc.Assert(len(transformUserEventList) == len(userIDList))
	for idx, userID := range userIDList {
		userEvents := transformUserEventList[idx]
		userEventsList, ok := userEvents.([]interface{})
		misc.Assert(ok)
		for idx, job := range userJobs[userID] {
			//We put all the transformed event on the first job
			//and empty out the remaining payloads
			transJobList = append(transJobList, job)
			if idx == 0 {
				transEventList = append(transEventList, userEventsList)
			} else {
				transEventList = append(transEventList, nil)
			}
		}
	}
	return transJobList, transEventList
}

func (proc *HandleT) createSessions() {

	for {
		proc.userPQLock.Lock()
		//Now jobs
		if proc.userJobPQ.Len() == 0 {
			proc.userPQLock.Unlock()
			time.Sleep(loopSleep)
			continue
		}

		proc.statActiveUsers.Gauge(len(proc.userJobListMap))
		//Enough time hasn't transpired since last
		oldestItem := proc.userJobPQ.Top()
		if time.Since(oldestItem.lastTS) < time.Duration(sessionThresholdInS) {
			proc.userPQLock.Unlock()
			sleepTime := time.Duration(sessionThresholdInS) - time.Since(oldestItem.lastTS)
			logger.Debug("Sleeping", sleepTime)
			time.Sleep(sleepTime)
			continue
		}

		userJobsToProcess := make(map[string][]*jobsdb.JobT)
		userEventsToProcess := make(map[string][]interface{})
		//Find all jobs that need to be processed
		for {
			if proc.userJobPQ.Len() == 0 {
				break
			}
			oldestItem := proc.userJobPQ.Top()
			if time.Since(oldestItem.lastTS) > time.Duration(sessionThresholdInS) {
				userID := oldestItem.userID
				pqItem, ok := proc.userPQItemMap[userID]
				misc.Assert(ok && pqItem == oldestItem)
				userJobsToProcess[userID] = proc.userJobListMap[userID]
				userEventsToProcess[userID] = proc.userEventsMap[userID]
				//Clear from the map
				delete(proc.userJobListMap, userID)
				delete(proc.userEventsMap, userID)
				proc.userJobPQ.Remove(proc.userPQItemMap[userID])
				delete(proc.userPQItemMap, userID)
				continue
			}
			break
		}
		proc.userPQLock.Unlock()
		if len(userJobsToProcess) > 0 {
			proc.processUserJobs(userJobsToProcess, userEventsToProcess)
		}
	}
}

func getEnabledDestinations(writeKey string, destinationName string) []backendconfig.DestinationT {
	configSubscriberLock.RLock()
	defer configSubscriberLock.RUnlock()
	var enabledDests []backendconfig.DestinationT
	for _, dest := range writeKeyDestinationMap[writeKey] {
		if destinationName == dest.DestinationDefinition.Name && dest.Enabled {
			enabledDests = append(enabledDests, dest)
		}
	}
	return enabledDests
}

func getEnabledDestinationTypes(writeKey string) map[string]backendconfig.DestinationDefinitionT {
	configSubscriberLock.RLock()
	defer configSubscriberLock.RUnlock()
	var enabledDestinationTypes = make(map[string]backendconfig.DestinationDefinitionT)
	for _, destination := range writeKeyDestinationMap[writeKey] {
		if destination.Enabled {
			enabledDestinationTypes[destination.DestinationDefinition.DisplayName] = destination.DestinationDefinition
		}
	}
	return enabledDestinationTypes
}

func getTimestampFromEvent(event map[string]interface{}, field string) time.Time {
	var timestamp time.Time
	var err error
	if _, ok := event[field]; ok {
		timestampStr, typecasted := event[field].(string)
		if typecasted {
			timestamp, err = dateparse.ParseAny(timestampStr)
		}
		if !typecasted || err != nil {
			timestamp = time.Now()
		}
	} else {
		timestamp = time.Now()
	}
	return timestamp
}

func (proc *HandleT) processJobsForDest(jobList []*jobsdb.JobT, parsedEventList [][]interface{}) {

	proc.statsJobs.Start()

	var destJobs []*jobsdb.JobT
	var batchDestJobs []*jobsdb.JobT
	var failedGWJobs []*jobsdb.JobT
	var abortedGWJobs []*jobsdb.JobT
	var failedGWJobStatusList []*jobsdb.JobStatusT
	var failedGWStatusCustomVals []string
	var statusList []*jobsdb.JobStatusT
	var eventsByDest = make(map[string][]interface{})

	misc.Assert(parsedEventList == nil || len(jobList) == len(parsedEventList))
	//Each block we receive from a client has a bunch of
	//requests. We parse the block and take out individual
	//requests, call the destination specific transformation
	//function and create jobs for them.
	//Transformation is called for a batch of jobs at a time
	//to speed-up execution.

	//Event count for performance stat monitoring
	totalEvents := 0

	for idx, batchEvent := range jobList {

		prevFailedJob := false
		var failedDestType, failedDestID string
		if gjson.GetBytes(batchEvent.Parameters, "prev_failed").Exists() {
			prevFailedJob = true
			failedDestType = gjson.GetBytes(batchEvent.Parameters, "failed_destination_type").String()
			failedDestID = gjson.GetBytes(batchEvent.Parameters, "failed_destination_id").String()
		}

		var eventList []interface{}
		var ok bool
		if parsedEventList == nil {
			eventList, ok = misc.ParseRudderEventBatch(batchEvent.EventPayload)
		} else {
			eventList = parsedEventList[idx]
			ok = (eventList != nil)
		}
		writeKey := gjson.Get(string(batchEvent.EventPayload), "writeKey").Str
		requestIP := gjson.Get(string(batchEvent.EventPayload), "requestIP").Str
		receivedAt := gjson.Get(string(batchEvent.EventPayload), "receivedAt").Time()

		if ok {
			//Iterate through all the events in the batch
			for _, singularEvent := range eventList {
				//We count this as one, not destination specific ones
				totalEvents++

				// Getting all the destinations which are enabled for this
				// event
				// If job is from failed_gw ds, select destination only for which the job has failed
				var destTypes []string
				if prevFailedJob {
					destTypes = []string{failedDestType}
				} else {
					destTypesFromConfig := getEnabledDestinationTypes(writeKey)
					destTypes = integrations.GetDestinationCodes(singularEvent, destTypesFromConfig)
				}

				if len(destTypes) == 0 {
					logger.Debug("No enabled destinations")
					continue
				}
				// enabledDestinationsMap := map[string][]backendconfig.DestinationT{}
				for _, destType := range destTypes {
					enabledDestinationsList := getEnabledDestinations(writeKey, destType)
					// If job is from failed_gw ds, select destination only for which the job has failed
					// Source can have multiple GA destiantions but might have failed for one of them due to
					// user transformation attached to it
					if prevFailedJob {
						failedDestI := funk.Find(enabledDestinationsList, func(dest backendconfig.DestinationT) bool {
							return dest.ID == failedDestID
						})
						if failedDestI != nil {
							enabledDestinationsList = []backendconfig.DestinationT{failedDestI.(backendconfig.DestinationT)}
						}
					}

					// Adding a singular event multiple times if there are multiple destinations of same type
					if len(destTypes) == 0 {
						logger.Debugf("No enabled destinations for type %v", destType)
						continue
					}
					for _, destination := range enabledDestinationsList {
						shallowEventCopy := make(map[string]interface{})
						singularEventMap, ok := singularEvent.(map[string]interface{})
						misc.Assert(ok)
						shallowEventCopy["message"] = singularEventMap
						shallowEventCopy["destination"] = reflect.ValueOf(destination).Interface()
						shallowEventCopy["message"].(map[string]interface{})["request_ip"] = requestIP

						// add metadata to each singularEvent which will be returned by transformer in response
						shallowEventCopy["metadata"] = make(map[string]interface{})
						shallowEventCopy["metadata"].(map[string]interface{})["source_id"] = gjson.GetBytes(batchEvent.Parameters, "source_id").Str
						shallowEventCopy["metadata"].(map[string]interface{})["job_id"] = batchEvent.JobID
						shallowEventCopy["metadata"].(map[string]interface{})["destination_id"] = destination.ID
						shallowEventCopy["metadata"].(map[string]interface{})["destination_type"] = destination.DestinationDefinition.Name
						shallowEventCopy["metadata"].(map[string]interface{})["message_id"] = shallowEventCopy["message"].(map[string]interface{})["messageId"].(string)
						shallowEventCopy["metadata"].(map[string]interface{})["anonymous_id"] = shallowEventCopy["message"].(map[string]interface{})["anonymousId"].(string)

						// set timestamp skew based on timestamp fields from SDKs
						originalTimestamp := getTimestampFromEvent(singularEventMap, "originalTimestamp")
						sentAt := getTimestampFromEvent(singularEventMap, "sentAt")

						// set all timestamps in RFC3339 format
						shallowEventCopy["message"].(map[string]interface{})["receivedAt"] = receivedAt.Format(time.RFC3339)
						shallowEventCopy["message"].(map[string]interface{})["originalTimestamp"] = originalTimestamp.Format(time.RFC3339)
						shallowEventCopy["message"].(map[string]interface{})["sentAt"] = sentAt.Format(time.RFC3339)
						shallowEventCopy["message"].(map[string]interface{})["timestamp"] = misc.GetChronologicalTimeStamp(receivedAt, sentAt, originalTimestamp).Format(time.RFC3339)

						//We have at-least one event so marking it good
						_, ok = eventsByDest[destType]
						if !ok {
							eventsByDest[destType] = make([]interface{}, 0)
						}
						eventsByDest[destType] = append(eventsByDest[destType],
							shallowEventCopy)
					}
				}
			}
		}

		// do not mark again in gateway status if job is from failed_gw ds
		if !prevFailedJob {
			//Mark the batch event as processed
			newStatus := jobsdb.JobStatusT{
				JobID:         batchEvent.JobID,
				JobState:      jobsdb.SucceededState,
				AttemptNum:    1,
				ExecTime:      time.Now(),
				RetryTime:     time.Now(),
				ErrorCode:     "200",
				ErrorResponse: []byte(`{"success":"OK"}`),
			}
			statusList = append(statusList, &newStatus)
		}
	}

	//Now do the actual transformation. We call it in batches, once
	//for each destination ID
	for destType, destEventList := range eventsByDest {
		//Call transform for this destination. Returns
		//the JSON we can send to the destination
<<<<<<< HEAD
		url := integrations.GetDestinationURL(destType)
		logger.Debug("Transform input size", len(destEventList))
		response := proc.transformer.Transform(destEventList, url, transformBatchSize)
=======
		url := integrations.GetDestinationURL(destID)
		response := proc.transformer.Transform(destEventList, integrations.GetUserTransformURL(), 0)
		response = proc.transformer.Transform(response.Events, url, transformBatchSize)
>>>>>>> b5a8ac87
		destTransformEventList := response.Events
		failedJobIDs := response.FailedJobIDs
		logger.Debug("Transform output size", len(destTransformEventList))
		if !response.Success {
			continue
		}

		// map to save setting status of job/abort in failed_gw
		// do not process multiple failed events from same job
		currentRespJobStateMap := make(map[int64]string)
		// map to save setting backoff times for a destination
		// do not increment backoff counter for same destination
		// if multiple events failed in single response from transformer
		failedDestIDMap := make(map[string]bool)
		//Save the JSON in DB. This is what the rotuer uses
		for idx, destEvent := range destTransformEventList {
			// actual transformed event json
			destEventJSON, err := json.Marshal(destEvent.(map[string]interface{})["output"])
			sourceID := response.SourceIDList[idx]

			// variables from metdata of the event returned by transformer
			destEventJobID := int64(destEvent.(map[string]interface{})["metadata"].(map[string]interface{})["job_id"].(float64))
			destID := destEvent.(map[string]interface{})["metadata"].(map[string]interface{})["destination_id"].(string)
			destType := destEvent.(map[string]interface{})["metadata"].(map[string]interface{})["destination_type"].(string)
			userID := destEvent.(map[string]interface{})["metadata"].(map[string]interface{})["anonymous_id"].(string)
			messageID := destEvent.(map[string]interface{})["metadata"].(map[string]interface{})["message_id"].(string)

			userDestEventKey := userID + "_" + destID
			// check if we have failed event present for user+dest combination
			previousFailedJobID, isPrevFailedUserDest := proc.failedUserDestJobMap[userDestEventKey]

			// get the corresponding job from jobList for an event
			destEventJobI := funk.Find(jobList, func(job *jobsdb.JobT) bool {
				return job.JobID == destEventJobID
			})
			var destEventJob *jobsdb.JobT
			if destEventJobI != nil {
				destEventJob = destEventJobI.(*jobsdb.JobT)
			}

			hasJobFailed := misc.Contains(failedJobIDs, destEventJobID)
			isJobFromFailedGW := gjson.GetBytes(destEventJob.Parameters, "prev_failed").Exists()

			// job_id for the event
			// retrieve job_id of original event for a failed_gw job under job_id in parameters
			originalJobID := destEventJob.JobID
			if isJobFromFailedGW {
				originalJobID = gjson.GetBytes(destEventJob.Parameters, "job_id").Int()
			}

			// create job status as waiting in failed_gw ds if its behind a failed event for same user+dest combination
			// and continue without creating rt job
			if isPrevFailedUserDest && (previousFailedJobID != originalJobID) {
				// do not create again if event from same job is encountered again in this transformer response
				if state, ok := currentRespJobStateMap[originalJobID]; ok && state == "marked_waiting" {
					continue
				}
				currentRespJobStateMap[originalJobID] = "marked_waiting"

				// create new job record in failed_gw if not exists
				// else create job_status record in failed_gw ds
				if isJobFromFailedGW {
					waitingStatus := jobsdb.JobStatusT{
						JobID:         destEventJob.JobID,
						JobState:      jobsdb.WaitingState,
						AttemptNum:    1,
						ExecTime:      time.Now(),
						RetryTime:     time.Now(),
						ErrorCode:     "200",
						ErrorResponse: []byte(`{"success":"OK"}`),
					}
					failedGWJobStatusList = append(failedGWJobStatusList, &waitingStatus)
					failedGWStatusCustomVals = append(failedGWStatusCustomVals, destID)
				} else {
					newWaitingJob := jobsdb.JobT{
						UUID:         destEventJob.UUID,
						Parameters:   []byte(fmt.Sprintf(`{"source_id": "%v", "failed_destination_id": "%v", "failed_destination_type": "%v", "anonymous_id": "%v", "prev_failed": true, "job_id": %v}`, sourceID, destID, destType, userID, destEventJob.JobID)),
						CreatedAt:    time.Now(),
						ExpireAt:     time.Now(),
						CustomVal:    destID,
						EventPayload: destEventJob.EventPayload,
					}
					failedGWJobs = append(failedGWJobs, &newWaitingJob)
				}
				continue
			}

			if hasJobFailed {
				// set in map, so that same user's event to same destID are processed in order
				proc.failedUserDestJobMap[userDestEventKey] = originalJobID

				// increment/create backoff only if new set of jobs are failing for a given destID
				if _, ok := failedDestIDMap[destID]; !ok {
					if retryConfig, ok := proc.destRetryBackoffMap[destID]; ok {
						retryConfig.NextProcessTime = time.Now().Add(time.Duration(retryConfig.Backoff.Duration().Seconds()) * time.Second)
						proc.destRetryBackoffMap[destID] = retryConfig
					} else {
						b := &backoff.Backoff{
							Min:    time.Duration(backoffIncrementInS) * time.Second,
							Max:    time.Duration(maxBackoffInS) * time.Second,
							Factor: float64(backoffFactor),
							Jitter: false,
						}
						proc.destRetryBackoffMap[destID] = DestRetryT{
							Backoff:         b,
							NextProcessTime: time.Now().Add(time.Duration(b.Duration().Seconds()) * time.Second),
						}
					}
				}
				failedDestIDMap[destID] = true

				retries := 0
				if isJobFromFailedGW {
					retries = destEventJob.LastJobStatus.AttemptNum
				}

				// increment AttemptNum if retry attemp is below configured limit
				// create record or update status (increment attempt) in failed_gw ds
				if retries < maxFailedCountForJob { // less than abort retries
					// if already marked fail for current set of destTransformEventList, do not do anything
					if state, ok := currentRespJobStateMap[originalJobID]; ok && state == "marked_fail" {
						continue
					}
					currentRespJobStateMap[originalJobID] = "marked_fail"
					if !isJobFromFailedGW {
						newFailedJob := jobsdb.JobT{
							UUID:         destEventJob.UUID,
							Parameters:   []byte(fmt.Sprintf(`{"source_id": "%v", "failed_destination_id": "%v", "failed_destination_type": "%v", "anonymous_id": "%v", "prev_failed": true, "job_id": %v}`, sourceID, destID, destType, userID, destEventJob.JobID)),
							CreatedAt:    time.Now(),
							ExpireAt:     time.Now(),
							CustomVal:    destID,
							EventPayload: destEventJob.EventPayload,
						}
						failedGWJobs = append(failedGWJobs, &newFailedJob)
					} else {
						failedStatus := jobsdb.JobStatusT{
							JobID:         destEventJob.JobID,
							JobState:      jobsdb.FailedState,
							AttemptNum:    retries + 1,
							ExecTime:      time.Now(),
							RetryTime:     time.Now(),
							ErrorCode:     "200",
							ErrorResponse: []byte(`{"success":"OK"}`),
						}
						failedGWJobStatusList = append(failedGWJobStatusList, &failedStatus)
						failedGWStatusCustomVals = append(failedGWStatusCustomVals, destID)
					}
					continue
				} else {
					// if the job is not set to abort status yet, do it
					if state, ok := currentRespJobStateMap[destEventJob.JobID]; !ok || state != "marked_abort" {
						currentRespJobStateMap[destEventJob.JobID] = "marked_abort"
						failedStatus := jobsdb.JobStatusT{
							JobID:         destEventJob.JobID,
							JobState:      jobsdb.AbortedState,
							AttemptNum:    retries + 1,
							ExecTime:      time.Now(),
							RetryTime:     time.Now(),
							ErrorCode:     "200",
							ErrorResponse: []byte(`{"success":"OK"}`),
						}
						failedGWJobStatusList = append(failedGWJobStatusList, &failedStatus)
						failedGWStatusCustomVals = append(failedGWStatusCustomVals, destID)
					}
					// unblock other jobs for user+dest combination
					delete(proc.failedUserDestJobMap, userDestEventKey)

					// store failed event in abort_gw table
					respElemMap, castOk := destEvent.(map[string]interface{})
					if castOk {
						if statusCode, ok := respElemMap["statusCode"]; ok && fmt.Sprintf("%v", statusCode) == "400" {
							// write to aborted db
							batch := gjson.GetBytes(destEventJob.EventPayload, "batch")
							var index int
							var found bool
							batch.ForEach(func(_, _ gjson.Result) bool {
								if gjson.GetBytes(destEventJob.EventPayload, fmt.Sprintf(`batch.%v.messageId`, index)).Str == messageID {
									found = true
									return false
								}
								index++
								return true // keep iterating
							})
							if found {
								singleEvent := gjson.GetBytes(destEventJob.EventPayload, fmt.Sprintf(`batch.%v`, index))
								destEventJob.EventPayload, _ = sjson.SetRawBytes(destEventJob.EventPayload, `batch`, []byte(fmt.Sprintf(`[%v]`, singleEvent)))
								newAbortedJob := jobsdb.JobT{
									UUID:         uuid.NewV4(),
									Parameters:   []byte(fmt.Sprintf(`{"source_id": "%v", "failed_destination_id": "%v", "failed_destination_type": "%v", "anonymous_id": "%v", "prev_failed": true, "job_id": %v}`, sourceID, destID, destType, userID, destEventJob.JobID)),
									CreatedAt:    time.Now(),
									ExpireAt:     time.Now(),
									CustomVal:    destID,
									EventPayload: destEventJob.EventPayload,
								}
								abortedGWJobs = append(abortedGWJobs, &newAbortedJob)
							}
							continue
						}
					}
				}
			} else if isPrevFailedUserDest {
				delete(proc.failedUserDestJobMap, userDestEventKey)
			}

			// job transformation is successful
			// unblock other jobs for user+dest combination
			delete(proc.failedUserDestJobMap, userDestEventKey)
			// reset backoff counter for the destination
			delete(proc.destRetryBackoffMap, destID)
			delete(failedDestIDMap, destID)

			//Should be a valid JSON since its our transformation
			//but we handle anyway
			if err != nil {
				continue
			}

			//Need to replace UUID his with messageID from client
			id := uuid.NewV4()
			newJob := jobsdb.JobT{
				UUID:         id,
				Parameters:   []byte(fmt.Sprintf(`{"source_id": "%v"}`, sourceID)),
				CreatedAt:    time.Now(),
				ExpireAt:     time.Now(),
				CustomVal:    destType,
				EventPayload: destEventJSON,
			}
			if misc.Contains(rawDataDestinations, newJob.CustomVal) {
				batchDestJobs = append(batchDestJobs, &newJob)
			} else {
				destJobs = append(destJobs, &newJob)
			}
		}
	}

	misc.Assert(len(statusList) == len(jobList))

	proc.statsDBW.Start()
	//XX: Need to do this in a transaction
	proc.failedGatewayDB.Store(failedGWJobs)
	proc.failedGatewayDB.UpdateJobStatus(failedGWJobStatusList, funk.UniqString(failedGWStatusCustomVals))
	proc.abortedGatewayDB.Store(abortedGWJobs)
	proc.routerDB.Store(destJobs)
	proc.batchRouterDB.Store(batchDestJobs)
	proc.gatewayDB.UpdateJobStatus(statusList, []string{gateway.CustomVal})
	//XX: End of transaction
	proc.statsDBW.End(len(statusList))
	proc.statsJobs.End(totalEvents)

	proc.statGatewayDBW.Count(len(statusList))
	proc.statRouterDBW.Count(len(destJobs))
	proc.statBatchRouterDBW.Count(len(batchDestJobs))

	proc.statsJobs.Print()
	proc.statsDBW.Print()
}

func (proc *HandleT) mainLoop() {

	logger.Info("Processor loop started")
	for {

		proc.statsDBR.Start()

		toQuery := dbReadBatchSize

		// pick up jobs failed_gw table only if it exceeds backoff time
		var toFetchDestIDs []string
		for destID, retryConfig := range proc.destRetryBackoffMap {
			if time.Now().After(retryConfig.NextProcessTime) {
				toFetchDestIDs = append(toFetchDestIDs, destID)
			}
		}

		var failedGWList []*jobsdb.JobT
		if len(toFetchDestIDs) > 0 {
			failedList := proc.failedGatewayDB.GetToRetry(toFetchDestIDs, toQuery)
			toQuery -= len(failedList)
			unprocList := proc.failedGatewayDB.GetUnprocessed(toFetchDestIDs, toQuery)
			toQuery -= len(unprocList)
			waitList := proc.failedGatewayDB.GetWaiting(toFetchDestIDs, toQuery)
			toQuery -= len(waitList)

			failedGWList = append(failedGWList, append(waitList, append(unprocList, failedList...)...)...)
		}

		//Should not have any failure while processing (in v0) so
		//retryList should be empty. Remove the assert
		retryList := proc.gatewayDB.GetToRetry([]string{gateway.CustomVal}, toQuery)
		toQuery -= len(retryList)

		unprocessedList := proc.gatewayDB.GetUnprocessed([]string{gateway.CustomVal}, toQuery)

		if len(unprocessedList)+len(retryList)+len(failedGWList) == 0 {
			proc.statsDBR.End(0)
			time.Sleep(loopSleep)
			continue
		}

		// combinedList := append(unprocessedList, append(retryList, append(unprocList, append(waitList, failedList...)...)...)...)
		combinedList := append(unprocessedList, append(retryList, failedGWList...)...)
		proc.statsDBR.End(len(combinedList))
		proc.statGatewayDBR.Count(len(combinedList))

		proc.statsDBR.Print()

		//Sort by JOBID
		sort.Slice(combinedList, func(i, j int) bool {
			return combinedList[i].JobID < combinedList[j].JobID
		})

		if processSessions {
			//Mark all as executing so next query doesn't pick it up
			var statusList []*jobsdb.JobStatusT
			for _, batchEvent := range combinedList {
				newStatus := jobsdb.JobStatusT{
					JobID:         batchEvent.JobID,
					JobState:      jobsdb.ExecutingState,
					AttemptNum:    1,
					ExecTime:      time.Now(),
					RetryTime:     time.Now(),
					ErrorCode:     "200",
					ErrorResponse: []byte(`{"success":"OK"}`),
				}
				statusList = append(statusList, &newStatus)
			}
			proc.gatewayDB.UpdateJobStatus(statusList, []string{gateway.CustomVal})
			proc.addJobsToSessions(combinedList)
		} else {
			proc.processJobsForDest(combinedList, nil)
		}

	}
}

func (proc *HandleT) crashRecover() {

	for {
		execList := proc.gatewayDB.GetExecuting([]string{gateway.CustomVal}, dbReadBatchSize)

		if len(execList) == 0 {
			break
		}
		logger.Debug("Processor crash recovering", len(execList))

		var statusList []*jobsdb.JobStatusT

		for _, job := range execList {
			status := jobsdb.JobStatusT{
				JobID:         job.JobID,
				AttemptNum:    job.LastJobStatus.AttemptNum + 1,
				ExecTime:      time.Now(),
				RetryTime:     time.Now(),
				JobState:      jobsdb.FailedState,
				ErrorCode:     "",
				ErrorResponse: []byte(`{}`), // check
			}
			statusList = append(statusList, &status)
		}
		proc.gatewayDB.UpdateJobStatus(statusList, []string{gateway.CustomVal})
	}
}<|MERGE_RESOLUTION|>--- conflicted
+++ resolved
@@ -555,15 +555,10 @@
 	for destType, destEventList := range eventsByDest {
 		//Call transform for this destination. Returns
 		//the JSON we can send to the destination
-<<<<<<< HEAD
 		url := integrations.GetDestinationURL(destType)
 		logger.Debug("Transform input size", len(destEventList))
-		response := proc.transformer.Transform(destEventList, url, transformBatchSize)
-=======
-		url := integrations.GetDestinationURL(destID)
 		response := proc.transformer.Transform(destEventList, integrations.GetUserTransformURL(), 0)
 		response = proc.transformer.Transform(response.Events, url, transformBatchSize)
->>>>>>> b5a8ac87
 		destTransformEventList := response.Events
 		failedJobIDs := response.FailedJobIDs
 		logger.Debug("Transform output size", len(destTransformEventList))
