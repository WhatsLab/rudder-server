--- conflicted
+++ resolved
@@ -1,7 +1,7 @@
 # Contains the configuration for the whole server
 # Dont set secrets, passwords, api_keys etc. in this file. Use '.env' file for that
 
-maxProcess = 12 # Max number of cpu process to be used by go runtime 
+maxProcess = 12 # Max number of cpu process to be used by go runtime
 gwDBRetention = 1
 routerDBRetention = 0
 enableProcessor = true
@@ -31,28 +31,21 @@
 noOfWorkers = 8
 noOfJobsPerChannel = 1000
 ser = 3
-maxSleepInS = 3600
+maxSleepInS = 60
+minSleepInS = 0
 maxStatusUpdateWaitInS = 5
 randomWorkerAssign = false
 useTestSink = true
-<<<<<<< HEAD
 maxFailedCountForJob = 8
-=======
->>>>>>> 18b05636
 
 [Processor]
 loopSleepInMS = 10
 dbReadBatchSize = 10000
 transformBatchSize = 10
 sessionThresholdEvents = 20
-<<<<<<< HEAD
-sessionThresholdInS = 3
-processSessions = false
-=======
 sessionThresholdInS = 10
+maxChanSize = 2048
 processSessions = true
->>>>>>> 18b05636
-maxChanSize = 2048
 numTransformWorker = 8
 maxRetry = 3
 retrySleepInMS = 100
