# Contains the configuration for the whole server
# Dont set secrets, passwords, api_keys etc. in this file. Use '.env' file for that

maxProcess = 12 # Max number of cpu process to be used by go runtime
gwDBRetention = 1
routerDBRetention = 0
enableProcessor = true
enableRouter = true

[Gateway]
webPort = 8080
maxDBWriterProcess = 4
CustomVal = "GW"
maxBatchSize = 2
batchTimeoutInMS = 2
respMessage = "OK"


[JobsDB]
# Migration related parameters
jobDoneMigrateThres = 0.8
jobStatusMigrateThres = 5
maxDSSize = 100000
maxMigrateOnce = 10
mainCheckSleepDurationInS = 2
backupCheckSleepDurationIns = 5

[Router]
jobQueryBatchSize = 10000
updateStatusBatchSize = 1000
readSleepInMS = 10
noOfWorkers = 8
noOfJobsPerChannel = 1000
ser = 3
maxSleepInS = 60
minSleepInS = 0
maxStatusUpdateWaitInS = 5
randomWorkerAssign = false
useTestSink = true
maxFailedCountForJob = 8

[Processor]
loopSleepInMS = 10
dbReadBatchSize = 10000
transformBatchSize = 10
sessionThresholdEvents = 20
sessionThresholdInS = 10
maxChanSize = 2048
processSessions = true
numTransformWorker = 8
maxRetry = 3
retrySleepInMS = 100
<<<<<<< HEAD
=======

[Aws]
region = "us-east-2"
backupDSBucket = "dump-gateway-ds-test"
>>>>>>> 95211d4f
<|MERGE_RESOLUTION|>--- conflicted
+++ resolved
@@ -50,10 +50,7 @@
 numTransformWorker = 8
 maxRetry = 3
 retrySleepInMS = 100
-<<<<<<< HEAD
-=======
 
 [Aws]
 region = "us-east-2"
-backupDSBucket = "dump-gateway-ds-test"
->>>>>>> 95211d4f
+backupDSBucket = "dump-gateway-ds-test"