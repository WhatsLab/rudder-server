package main

import (
	//"encoding/json"

	"bytes"
	"encoding/json"
	"flag"
	"fmt"
	"io/ioutil"
	"math"
	"math/rand"
	"net/http"
	"strings"
	"sync/atomic"
	"time"

	uuid "github.com/satori/go.uuid"
	"github.com/tidwall/gjson"
	"github.com/tidwall/sjson"

	"github.com/rudderlabs/rudder-server/services/stats"
	"github.com/rudderlabs/rudder-server/utils/misc"
)

const (
	isBatchPath      = "batch"
	eventsPath       = "events"
	eventMappingPath = "events.#.mapping"
	rudderJSONPath   = "events.#.rudder"
	gaJSONPath       = "events.#.GA"
	variations       = 5
	serverIP         = "http://localhost:8080/v1/batch"
	// serverIP = "http://172.31.94.69:8080/hello"
)

var (
	successCount uint64
	failCount    uint64
	writeKey     *string
)

var done chan bool
var numberOfEventPtr *int
var badJSON *bool
var badJSONRate *int
var dupEventsRate *int

var loadStat *stats.RudderStats
var requestTimeStat *stats.RudderStats

func main() {

	loadStat = stats.NewStat("genload.num_events", stats.CountType)
	requestTimeStat = stats.NewStat("genload.event_time", stats.TimerType)

	done = make(chan bool)

	numberOfUsers := flag.Int("nu", 1, "number of user threads that does the send, default is 1")
	numberOfEventPtr = flag.Int("n", 1, "number of events in a batch, default is 1")
	eventPtr := flag.String("event", "Track", "give the event name you want the jobs for, default is track")
	numberOfIterPtr := flag.Int("ni", -1, "number of iterations, default is infinite")
	sendToRuderPtr := flag.Bool("rudder", true, "true/false for sending to rudder BE, default true")
	// below flags are to send bad json req's to gateway
	// setting badjson rate 0f 60 sends ~60% (approx since we just compare with rand number) req's with bad json
	badJSON = flag.Bool("badjson", false, "true/false for sending malformed json as payload to rudder BE")
	badJSONRate = flag.Int("badjsonRate", 100, "percentage of malformed json sent as events")
	dupEventsRate = flag.Int("dupEventsRate", 0, "percentage of events sent with same message")
	writeKey = flag.String("writekey", "", "Writekey to be sent along with the event")

	flag.Parse()

	go printStats()

	for i := 1; i <= *numberOfUsers; i++ {
		id := uuid.NewV4()
		if *numberOfEventPtr == 1 {
			go generateJobsForSameEvent(id.String(), *eventPtr, *numberOfIterPtr, *sendToRuderPtr)
		} else {
			go generateJobsForMulitpleEvent(id.String(), *numberOfIterPtr, *sendToRuderPtr)
		}
	}

	for i := 1; i <= *numberOfUsers; i++ {
		<-done
	}

	fmt.Println("Total Sent", successCount)
}

func toSendGoodJSON() bool {
	toSendGoodJSON := true
	if *badJSON && (*badJSONRate == 100 || (*badJSONRate > rand.Intn(100))) {
		toSendGoodJSON = false
	}
	return toSendGoodJSON
}

func toSendDuplicateMessageID() bool {
	toSendDuplicateMessageID := false
	if *dupEventsRate > 0 && (*dupEventsRate == 100 || (*dupEventsRate > rand.Intn(100))) {
		toSendDuplicateMessageID = true
	}
	return toSendDuplicateMessageID
}

func sendBadJSON(lines []string, rudder bool) {
	value, _ := sjson.Set("", "batch", "random_string_to_be_replaced")
	value, _ = sjson.Set(value, "sent_at", time.Now())
	if rudder {
		value = strings.Replace(value, "random_string_to_be_replaced", fmt.Sprintf("[%s]", strings.Join(lines[:], ",")), 1)
		sendToRudder(value)
	}
}

func generateJobsForSameEvent(uid string, eventName string, count int, rudder bool) {
	////fmt.Println("event name input: ", eventName)
	var err error
	var data []byte
	var rudderEvents []map[string]interface{}
	var unmarshalleRudderdData map[string]interface{}
	data, err = ioutil.ReadFile("mapping.json")
	misc.AssertError(err)

	result := gjson.GetBytes(data, isBatchPath)

	isBatchToBeMade := result.Bool()
	////fmt.Println(isBatchToBeMade)

	events := gjson.GetBytes(data, eventsPath).Array()

	lines, err := misc.ReadLines("badJsonStrings.txt")
	misc.AssertError(err)
	var duplicateIds []string
	for index := 0; index < 10; index++ {
		duplicateIds = append(duplicateIds, uuid.NewV4().String())
	}
	countLoop := 0

	for _, event := range events {
		unmarshalleRudderdData = nil
		eventMap := event.Map()
		////fmt.Println(eventMap["name"])

		if eventMap["name"].Value() != eventName {
			continue
		}
		mapping := eventMap["mapping"].Map()
		rudderJSON := eventMap["rudder"]

		rudderData := []byte(rudderJSON.Raw)

		var userIDpath string

		for {
			if count > 0 && countLoop >= count {
				break
			}

			if toSendGoodJSON() {
				for k, _ := range mapping {
					////fmt.Printf("key %v, val %v \n", k, v.Value())

					if strings.Contains(k, "anonymousId") {
						userIDpath = k
					}

					// Use this to generate random data for rudder-stack
					//rudderData, err = sjson.SetBytes(rudderData, k, "abc")
					//misc.AssertError(err)
					rudderData = generateData(&rudderData, k, gjson.Get(rudderJSON.Raw, k).Value())
				}
				eventTypes := []string{"track", "page", "screen"}
				rudderData = generateRandomDataFromSlice(eventTypes, &rudderData, "type", "track")
				eventNames := []string{"Homepage visited", "User signed up", "Product added to cart", "Product added to wishlist"}
				rudderData = generateRandomDataFromSlice(eventNames, &rudderData, "event", "track")
<<<<<<< HEAD
				rudderData, _ = sjson.SetBytes(rudderData, "originalTimestamp", time.Now().Add(-5*time.Second).Format(time.RFC3339))
				rudderData, _ = sjson.SetBytes(rudderData, "sentAt", time.Now().Format(time.RFC3339))
				rudderData, _ = sjson.SetBytes(rudderData, "message_id", uuid.NewV4().String())
=======
				rudderData, _ = sjson.SetBytes(rudderData, "originalTimestamp", time.Now().Add(-5*time.Second).Format(misc.RFC3339Milli))
				rudderData, _ = sjson.SetBytes(rudderData, "sentAt", time.Now().Format(misc.RFC3339Milli))
>>>>>>> bd24a3c8

				rudderData, err = sjson.SetBytes(rudderData, userIDpath, uid)
				rudderData, err = sjson.SetBytes(rudderData, "anonymousId", uid)
				var messageID string
				if countLoop < 10 {
					messageID = duplicateIds[countLoop]
				} else if toSendDuplicateMessageID() {
					messageID = duplicateIds[rand.Intn(10)]
				} else {
					messageID = uuid.NewV4().String()
				}
				rudderData, err = sjson.SetBytes(rudderData, "messageId", messageID)
				misc.AssertError(err)

				// Unmarshal
				err = json.Unmarshal(rudderData, &unmarshalleRudderdData)
				misc.AssertError(err)

				//append to list to be send to rudder-stack
				rudderEvents = append(rudderEvents, unmarshalleRudderdData)

				if isBatchToBeMade {
					value, _ := sjson.Set("", "batch", rudderEvents)
					value, _ = sjson.Set(value, "sent_at", time.Now())
					////fmt.Println("==================")
					////fmt.Println(value)
					////fmt.Println("iter : ", countLoop)
					//Push the value as json to rudder-stack
					if rudder {
						sendToRudder(value)
					}

				}
				rudderEvents = nil
			} else {
				sendBadJSON(lines, rudder)
			}
			countLoop++

		}
	}
	done <- true

}

func generateJobsForMulitpleEvent(uid string, count int, rudder bool) {
	var err error
	var data []byte
	var rudderEvents []map[string]interface{}
	var unmarshalleRudderdData map[string]interface{}
	data, err = ioutil.ReadFile("mapping.json")
	misc.AssertError(err)

	result := gjson.GetBytes(data, isBatchPath)

	isBatchToBeMade := result.Bool()

	events := gjson.GetBytes(data, eventsPath).Array()

	lines, err := misc.ReadLines("badJsonStrings.txt")
	misc.AssertError(err)
	countLoop := 0

	var userIDpath string

	for {
		if count > 0 && countLoop >= count {
			break
		}

		if toSendGoodJSON() {
			eventsPerBatchCount := 0
			for {
				if eventsPerBatchCount >= *numberOfEventPtr {
					break
				}
				for _, event := range events {
					if eventsPerBatchCount >= *numberOfEventPtr {
						break
					}
					unmarshalleRudderdData = nil
					eventMap := event.Map()
					////fmt.Println(eventMap["name"])

					/* if eventMap["name"].Value() != eventName {
						continue
					} */
					mapping := eventMap["mapping"].Map()
					rudderJSON := eventMap["rudder"]

					rudderData := []byte(rudderJSON.Raw)

					for k, _ := range mapping {
						////fmt.Printf("key %v, val %v \n", k, v.Value())

						if strings.Contains(k, "anonymousId") {
							userIDpath = k
						}

						rudderData = generateData(&rudderData, k, gjson.Get(rudderJSON.Raw, k).Value())

					}
					rudderData, err = sjson.SetBytes(rudderData, userIDpath, uid)
					misc.AssertError(err)

					err = json.Unmarshal(rudderData, &unmarshalleRudderdData)
					misc.AssertError(err)

					rudderEvents = append(rudderEvents, unmarshalleRudderdData)

					eventsPerBatchCount++
				}
			}

			// Unmarshal

			if isBatchToBeMade {
				value, _ := sjson.Set("", "batch", rudderEvents)
				value, _ = sjson.Set(value, "sent_at", time.Now())
				////fmt.Println("==================")
				////fmt.Println(value)

				//Push the value as json to rudder-stack
				if rudder {
					sendToRudder(value)
				}

			}
			rudderEvents = nil
		} else {
			sendBadJSON(lines, rudder)
		}
		countLoop++
	}
	done <- true
}

// Uses the randomSlice only when type of value is string
func generateRandomDataFromSlice(randomSlice []string, payload *[]byte, path string, value interface{}) []byte {
	var err error
	switch value.(type) {
	case int:
		*payload, err = sjson.SetBytes(*payload, path, rand.Intn(100))
		misc.AssertError(err)

	case float64:
		*payload, err = sjson.SetBytes(*payload, path, math.Round(rand.Float64()+5))
		misc.AssertError(err)

	default:
		i := rand.Intn(len(randomSlice))
		*payload, err = sjson.SetBytes(*payload, path, randomSlice[i])
		misc.AssertError(err)

	}

	return *payload
}

func generateData(payload *[]byte, path string, value interface{}) []byte {
	randStr := []string{"abc", "efg", "ijk", "lmn", "opq"}
	return generateRandomDataFromSlice(randStr, payload, path, value)
}

func printStats() {
	for {
		time.Sleep(5 * time.Second)
		fmt.Println("Success/Fail", successCount, failCount)
	}
}
func sendToRudder(jsonPayload string) {
	loadStat.Increment()

	requestTimeStat.Start()
	req, err := http.NewRequest("POST", serverIP, bytes.NewBuffer([]byte(jsonPayload)))
	req.SetBasicAuth(*writeKey, "")
	req.Header.Set("Content-Type", "application/json")

	client := &http.Client{}
	resp, err := client.Do(req)
	requestTimeStat.End()
	if err != nil {
		atomic.AddUint64(&failCount, 1)
		return
	}
	defer resp.Body.Close()
	if resp.StatusCode >= 400 {
		atomic.AddUint64(&failCount, 1)
		return
	}
	// fmt.Println("response Status:", resp.Status)
	// fmt.Println("response Headers:", resp.Header)
	ioutil.ReadAll(resp.Body)
	// body, _ := ioutil.ReadAll(resp.Body)
	// fmt.Println("response Body:", string(body))
	atomic.AddUint64(&successCount, 1)
}<|MERGE_RESOLUTION|>--- conflicted
+++ resolved
@@ -174,14 +174,8 @@
 				rudderData = generateRandomDataFromSlice(eventTypes, &rudderData, "type", "track")
 				eventNames := []string{"Homepage visited", "User signed up", "Product added to cart", "Product added to wishlist"}
 				rudderData = generateRandomDataFromSlice(eventNames, &rudderData, "event", "track")
-<<<<<<< HEAD
-				rudderData, _ = sjson.SetBytes(rudderData, "originalTimestamp", time.Now().Add(-5*time.Second).Format(time.RFC3339))
-				rudderData, _ = sjson.SetBytes(rudderData, "sentAt", time.Now().Format(time.RFC3339))
-				rudderData, _ = sjson.SetBytes(rudderData, "message_id", uuid.NewV4().String())
-=======
 				rudderData, _ = sjson.SetBytes(rudderData, "originalTimestamp", time.Now().Add(-5*time.Second).Format(misc.RFC3339Milli))
 				rudderData, _ = sjson.SetBytes(rudderData, "sentAt", time.Now().Format(misc.RFC3339Milli))
->>>>>>> bd24a3c8
 
 				rudderData, err = sjson.SetBytes(rudderData, userIDpath, uid)
 				rudderData, err = sjson.SetBytes(rudderData, "anonymousId", uid)
