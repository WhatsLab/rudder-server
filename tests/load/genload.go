package main

import (
	"github.com/joho/godotenv"
	"github.com/rudderlabs/rudder-server/config"

	//"encoding/json"

	"bytes"
	"encoding/json"
	"flag"
	"fmt"
	"io/ioutil"
	"math"
	"math/rand"
	"net/http"
	"strings"
	"sync/atomic"
	"time"

	uuid "github.com/satori/go.uuid"
	"github.com/tidwall/gjson"
	"github.com/tidwall/sjson"

	"github.com/rudderlabs/rudder-server/services/stats"
	"github.com/rudderlabs/rudder-server/utils/misc"
)

const (
	isBatchPath      = "batch"
	eventsPath       = "events"
	eventMappingPath = "events.#.mapping"
	rudderJSONPath   = "events.#.rudder"
	gaJSONPath       = "events.#.GA"
	variations       = 5
<<<<<<< HEAD
	// serverURL         = "http://localhost:8080/hello"
	// serverURL = "http://172.31.94.69:8080/hello"
=======
	serverIP         = "http://localhost:8080/v1/batch"
	// serverIP = "http://172.31.94.69:8080/hello"
>>>>>>> b54cea09
)

var (
	totalCount   uint64
	failCount    uint64
<<<<<<< HEAD
	serverIP     string
	successCount uint64
	serverURL    string
=======
	writeKey     *string
>>>>>>> b54cea09
)

var done chan bool
var numberOfEventPtr *int
var badJSON *bool
var badJSONRate *int

var loadStat *stats.RudderStats
var requestTimeStat *stats.RudderStats
var writeKey = "1RJiqC1B3mINw0p9IxDGmwFS1tz"

func main() {
	if err := godotenv.Load(); err != nil {
		fmt.Println("No .env file found")
	}

	serverURL = config.GetEnv("BACKEND_URL", "http://localhost:8080/hello")

	fmt.Printf("Waiting for the backend server at " + serverURL + " ")
	waitForServerToStart() // Waits until backend is up before computing stats. Used in automated test-infra.

	loadStat = stats.NewStat("genload.num_events", stats.CountType)
	requestTimeStat = stats.NewStat("genload.event_time", stats.TimerType)

	done = make(chan bool)

	numberOfUsers := flag.Int("nu", 1, "number of user threads that does the send, default is 1")
	numberOfEventPtr = flag.Int("n", 1, "number of events in a batch, default is 1")
	eventPtr := flag.String("event", "Track", "give the event name you want the jobs for, default is track")
	numberOfIterPtr := flag.Int("ni", -1, "number of iterations, default is infinite")
	sendToRuderPtr := flag.Bool("rudder", true, "true/false for sending to rudder BE, default true")
	// below flags are to send bad json req's to gateway
	// setting badjson rate 0f 60 sends ~60% (approx since we just compare with rand number) req's with bad json
<<<<<<< HEAD
	badJSON = flag.Bool("badjson", true, "true/false for sending malformed json as payload to rudder BE")
	badJSONRate = flag.Int("badjsonRate", 20, "percentage of malformed json sent as events")
=======
	badJSON = flag.Bool("badjson", false, "true/false for sending malformed json as payload to rudder BE")
	badJSONRate = flag.Int("badjsonRate", 100, "percentage of malformed json sent as events")
	writeKey = flag.String("writekey", "", "Writekey to be sent along with the event")
>>>>>>> b54cea09

	flag.Parse()

	go printStats()

	for i := 1; i <= *numberOfUsers; i++ {
		id := uuid.NewV4()
		if *numberOfEventPtr == 1 {
			go generateJobsForSameEvent(id.String(), *eventPtr, *numberOfIterPtr, *sendToRuderPtr)
		} else {
			go generateJobsForMulitpleEvent(id.String(), *numberOfIterPtr, *sendToRuderPtr)
		}
	}

	for i := 1; i <= *numberOfUsers; i++ {
		<-done
	}

	fmt.Println("Total Sent", successCount)
}

func toSendGoodJSON() bool {
	toSendGoodJSON := true
	if *badJSON && (*badJSONRate == 100 || (*badJSONRate > rand.Intn(100))) {
		toSendGoodJSON = false
	}
	return toSendGoodJSON
}

func sendBadJSON(lines []string, rudder bool) {
	value, _ := sjson.Set("", "batch", "random_string_to_be_replaced")
	value, _ = sjson.Set(value, "sent_at", time.Now())
<<<<<<< HEAD
	value, _ = sjson.Set(value, "writeKey", writeKey)
=======
>>>>>>> b54cea09
	if rudder {
		value = strings.Replace(value, "random_string_to_be_replaced", fmt.Sprintf("[%s]", strings.Join(lines[:], ",")), 1)
		sendToRudder(value)
	}
}

func waitForServerToStart() {
	for {
		req, _ := http.NewRequest("GET", serverURL, nil)
		client := &http.Client{}
		_, error := client.Do(req)
		if error == nil {
			break
		}
		time.Sleep(1 * time.Second)
	}
}

func generateJobsForSameEvent(uid string, eventName string, count int, rudder bool) {
	////fmt.Println("event name input: ", eventName)
	var err error
	var data []byte
	var rudderEvents []map[string]interface{}
	var unmarshalleRudderdData map[string]interface{}
	data, err = ioutil.ReadFile("mapping.json")
	misc.AssertError(err)

	result := gjson.GetBytes(data, isBatchPath)

	isBatchToBeMade := result.Bool()
	////fmt.Println(isBatchToBeMade)

	events := gjson.GetBytes(data, eventsPath).Array()

	lines, err := misc.ReadLines("badJsonStrings.txt")
	misc.AssertError(err)
	countLoop := 0

	for _, event := range events {
		unmarshalleRudderdData = nil
		eventMap := event.Map()
		////fmt.Println(eventMap["name"])

		if eventMap["name"].Value() != eventName {
			continue
		}
		mapping := eventMap["mapping"].Map()
		rudderJSON := eventMap["rudder"]

		rudderData := []byte(rudderJSON.Raw)

		var userIDpath string

		for {
			if count > 0 && countLoop >= count {
				break
			}
			time.Sleep(500 * time.Millisecond)

			if toSendGoodJSON() {
				for k, _ := range mapping {
					////fmt.Printf("key %v, val %v \n", k, v.Value())

					if strings.Contains(k, "anonymousId") {
						userIDpath = k
					}

					// Use this to generate random data for rudder-stack
					//rudderData, err = sjson.SetBytes(rudderData, k, "abc")
					//misc.AssertError(err)
					rudderData = generateData(&rudderData, k, gjson.Get(rudderJSON.Raw, k).Value())
				}
				eventTypes := []string{"track", "page", "screen"}
				rudderData = generateRandomDataFromSlice(eventTypes, &rudderData, "type", "track")
				eventNames := []string{"Homepage visited", "User signed up", "Product added to cart", "Product added to wishlist"}
				rudderData = generateRandomDataFromSlice(eventNames, &rudderData, "event", "track")
				rudderData, _ = sjson.SetBytes(rudderData, "originalTimestamp", time.Now().Add(-5*time.Second).Format(time.RFC3339))
				rudderData, _ = sjson.SetBytes(rudderData, "sentAt", time.Now().Format(time.RFC3339))

				rudderData, err = sjson.SetBytes(rudderData, userIDpath, uid)
				misc.AssertError(err)

				// Unmarshal
				err = json.Unmarshal(rudderData, &unmarshalleRudderdData)
				misc.AssertError(err)

				//append to list to be send to rudder-stack
				rudderEvents = append(rudderEvents, unmarshalleRudderdData)

				if isBatchToBeMade {
					value, _ := sjson.Set("", "batch", rudderEvents)
					value, _ = sjson.Set(value, "sent_at", time.Now())
<<<<<<< HEAD
					value, _ = sjson.Set(value, "writeKey", writeKey)
=======
>>>>>>> b54cea09
					////fmt.Println("==================")
					////fmt.Println(value)
					////fmt.Println("iter : ", countLoop)
					//Push the value as json to rudder-stack
					if rudder {
						sendToRudder(value)
					}

				}
				rudderEvents = nil
			} else {
				sendBadJSON(lines, rudder)
			}
			countLoop++

		}
	}
	done <- true

}

func generateJobsForMulitpleEvent(uid string, count int, rudder bool) {
	var err error
	var data []byte
	var rudderEvents []map[string]interface{}
	var unmarshalleRudderdData map[string]interface{}
	data, err = ioutil.ReadFile("mapping.json")
	misc.AssertError(err)

	result := gjson.GetBytes(data, isBatchPath)

	isBatchToBeMade := result.Bool()

	events := gjson.GetBytes(data, eventsPath).Array()

	lines, err := misc.ReadLines("badJsonStrings.txt")
	misc.AssertError(err)
	countLoop := 0

	var userIDpath string

	for {
		if count > 0 && countLoop >= count {
			break
		}
		if toSendGoodJSON() {
			eventsPerBatchCount := 0
			for {
				if eventsPerBatchCount >= *numberOfEventPtr {
					break
				}
				for _, event := range events {
					if eventsPerBatchCount >= *numberOfEventPtr {
						break
					}
					unmarshalleRudderdData = nil
					eventMap := event.Map()
					////fmt.Println(eventMap["name"])

					/* if eventMap["name"].Value() != eventName {
						continue
					} */
					mapping := eventMap["mapping"].Map()
					rudderJSON := eventMap["rudder"]

					rudderData := []byte(rudderJSON.Raw)

					for k, _ := range mapping {
						////fmt.Printf("key %v, val %v \n", k, v.Value())

						if strings.Contains(k, "anonymousId") {
							userIDpath = k
						}

						rudderData = generateData(&rudderData, k, gjson.Get(rudderJSON.Raw, k).Value())

					}

					rudderData, err = sjson.SetBytes(rudderData, userIDpath, uid)
					misc.AssertError(err)

					err = json.Unmarshal(rudderData, &unmarshalleRudderdData)
					misc.AssertError(err)

					rudderEvents = append(rudderEvents, unmarshalleRudderdData)

					eventsPerBatchCount++
				}
			}

			// Unmarshal

			if isBatchToBeMade {
				value, _ := sjson.Set("", "batch", rudderEvents)
				value, _ = sjson.Set(value, "sent_at", time.Now())
<<<<<<< HEAD
				value, _ = sjson.Set(value, "writeKey", writeKey)
=======
>>>>>>> b54cea09
				////fmt.Println("==================")
				////fmt.Println(value)

				//Push the value as json to rudder-stack
				if rudder {
					sendToRudder(value)
				}

			}
			rudderEvents = nil
		} else {
			sendBadJSON(lines, rudder)
		}
		countLoop++
	}
	done <- true
}

// Uses the randomSlice only when type of value is string
func generateRandomDataFromSlice(randomSlice []string, payload *[]byte, path string, value interface{}) []byte {
	var err error
	switch value.(type) {
	case int:
		*payload, err = sjson.SetBytes(*payload, path, rand.Intn(100))
		misc.AssertError(err)

	case float64:
		*payload, err = sjson.SetBytes(*payload, path, math.Round(rand.Float64()+5))
		misc.AssertError(err)

	default:
		i := rand.Intn(len(randomSlice))
		*payload, err = sjson.SetBytes(*payload, path, randomSlice[i])
		misc.AssertError(err)

	}

	return *payload
}

func generateData(payload *[]byte, path string, value interface{}) []byte {
	randStr := []string{"abc", "efg", "ijk", "lmn", "opq"}
	return generateRandomDataFromSlice(randStr, payload, path, value)
}

func printStats() {
	for {
		time.Sleep(5 * time.Second)
		fmt.Println("Success/Fail", successCount, failCount)
	}
}
func sendToRudder(jsonPayload string) {
	loadStat.Increment()

	requestTimeStat.Start()
<<<<<<< HEAD
	req, err := http.NewRequest("POST", serverURL, bytes.NewBuffer([]byte(jsonPayload)))
=======
	req, err := http.NewRequest("POST", serverIP, bytes.NewBuffer([]byte(jsonPayload)))
	req.SetBasicAuth(*writeKey, "")
>>>>>>> b54cea09
	req.Header.Set("Content-Type", "application/json")

	client := &http.Client{}
	resp, err := client.Do(req)
	requestTimeStat.End()
	if err != nil {
		atomic.AddUint64(&failCount, 1)
		return
	}
	defer resp.Body.Close()
	if resp.StatusCode >= 400 {
		atomic.AddUint64(&failCount, 1)
		return
	}
	// fmt.Println("response Status:", resp.Status)
	// fmt.Println("response Headers:", resp.Header)
	ioutil.ReadAll(resp.Body)
	// body, _ := ioutil.ReadAll(resp.Body)
	// fmt.Println("response Body:", string(body))
	atomic.AddUint64(&successCount, 1)
}<|MERGE_RESOLUTION|>--- conflicted
+++ resolved
@@ -33,25 +33,16 @@
 	rudderJSONPath   = "events.#.rudder"
 	gaJSONPath       = "events.#.GA"
 	variations       = 5
-<<<<<<< HEAD
-	// serverURL         = "http://localhost:8080/hello"
-	// serverURL = "http://172.31.94.69:8080/hello"
-=======
 	serverIP         = "http://localhost:8080/v1/batch"
 	// serverIP = "http://172.31.94.69:8080/hello"
->>>>>>> b54cea09
 )
 
 var (
 	totalCount   uint64
 	failCount    uint64
-<<<<<<< HEAD
-	serverIP     string
 	successCount uint64
 	serverURL    string
-=======
 	writeKey     *string
->>>>>>> b54cea09
 )
 
 var done chan bool
@@ -61,14 +52,13 @@
 
 var loadStat *stats.RudderStats
 var requestTimeStat *stats.RudderStats
-var writeKey = "1RJiqC1B3mINw0p9IxDGmwFS1tz"
 
 func main() {
 	if err := godotenv.Load(); err != nil {
 		fmt.Println("No .env file found")
 	}
 
-	serverURL = config.GetEnv("BACKEND_URL", "http://localhost:8080/hello")
+	serverURL = config.GetEnv("BACKEND_URL", "http://localhost:8080/v1/batch")
 
 	fmt.Printf("Waiting for the backend server at " + serverURL + " ")
 	waitForServerToStart() // Waits until backend is up before computing stats. Used in automated test-infra.
@@ -85,14 +75,9 @@
 	sendToRuderPtr := flag.Bool("rudder", true, "true/false for sending to rudder BE, default true")
 	// below flags are to send bad json req's to gateway
 	// setting badjson rate 0f 60 sends ~60% (approx since we just compare with rand number) req's with bad json
-<<<<<<< HEAD
-	badJSON = flag.Bool("badjson", true, "true/false for sending malformed json as payload to rudder BE")
-	badJSONRate = flag.Int("badjsonRate", 20, "percentage of malformed json sent as events")
-=======
 	badJSON = flag.Bool("badjson", false, "true/false for sending malformed json as payload to rudder BE")
 	badJSONRate = flag.Int("badjsonRate", 100, "percentage of malformed json sent as events")
 	writeKey = flag.String("writekey", "", "Writekey to be sent along with the event")
->>>>>>> b54cea09
 
 	flag.Parse()
 
@@ -125,10 +110,6 @@
 func sendBadJSON(lines []string, rudder bool) {
 	value, _ := sjson.Set("", "batch", "random_string_to_be_replaced")
 	value, _ = sjson.Set(value, "sent_at", time.Now())
-<<<<<<< HEAD
-	value, _ = sjson.Set(value, "writeKey", writeKey)
-=======
->>>>>>> b54cea09
 	if rudder {
 		value = strings.Replace(value, "random_string_to_be_replaced", fmt.Sprintf("[%s]", strings.Join(lines[:], ",")), 1)
 		sendToRudder(value)
@@ -221,10 +202,6 @@
 				if isBatchToBeMade {
 					value, _ := sjson.Set("", "batch", rudderEvents)
 					value, _ = sjson.Set(value, "sent_at", time.Now())
-<<<<<<< HEAD
-					value, _ = sjson.Set(value, "writeKey", writeKey)
-=======
->>>>>>> b54cea09
 					////fmt.Println("==================")
 					////fmt.Println(value)
 					////fmt.Println("iter : ", countLoop)
@@ -320,10 +297,6 @@
 			if isBatchToBeMade {
 				value, _ := sjson.Set("", "batch", rudderEvents)
 				value, _ = sjson.Set(value, "sent_at", time.Now())
-<<<<<<< HEAD
-				value, _ = sjson.Set(value, "writeKey", writeKey)
-=======
->>>>>>> b54cea09
 				////fmt.Println("==================")
 				////fmt.Println(value)
 
@@ -379,12 +352,8 @@
 	loadStat.Increment()
 
 	requestTimeStat.Start()
-<<<<<<< HEAD
-	req, err := http.NewRequest("POST", serverURL, bytes.NewBuffer([]byte(jsonPayload)))
-=======
 	req, err := http.NewRequest("POST", serverIP, bytes.NewBuffer([]byte(jsonPayload)))
 	req.SetBasicAuth(*writeKey, "")
->>>>>>> b54cea09
 	req.Header.Set("Content-Type", "application/json")
 
 	client := &http.Client{}
