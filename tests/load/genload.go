--- conflicted
+++ resolved
@@ -33,13 +33,8 @@
 	rudderJSONPath   = "events.#.rudder"
 	gaJSONPath       = "events.#.GA"
 	variations       = 5
-<<<<<<< HEAD
-	// serverIP         = "http://localhost:8080/hello"
-	// serverIP = "http://172.31.94.69:8080/hello"
-=======
 	// serverURL         = "http://localhost:8080/hello"
 	// serverURL = "http://172.31.94.69:8080/hello"
->>>>>>> fcb8675d
 )
 
 var (
@@ -47,7 +42,6 @@
 	failCount    uint64
 	serverIP     string
 	successCount uint64
-	failCount    uint64
 	serverURL    string
 )
 
@@ -63,14 +57,10 @@
 	if err := godotenv.Load(); err != nil {
 		fmt.Println("No .env file found")
 	}
-<<<<<<< HEAD
-	serverIP = config.GetEnv("BACKEND_URL", "http://localhost:8080/hello")
-=======
 
 	serverURL = config.GetEnv("BACKEND_URL", "http://localhost:8080/hello")
 
 	fmt.Printf("Waiting for the backend server at " + serverURL + " ")
->>>>>>> fcb8675d
 	waitForServerToStart() // Waits until backend is up before computing stats. Used in automated test-infra.
 
 	loadStat = stats.NewStat("genload.num_events", stats.CountType)
@@ -128,11 +118,7 @@
 
 func waitForServerToStart() {
 	for {
-<<<<<<< HEAD
-		req, _ := http.NewRequest("GET", serverIP, nil)
-=======
 		req, _ := http.NewRequest("GET", serverURL, nil)
->>>>>>> fcb8675d
 		client := &http.Client{}
 		_, error := client.Do(req)
 		if error == nil {
@@ -357,11 +343,7 @@
 	loadStat.Increment()
 
 	requestTimeStat.Start()
-<<<<<<< HEAD
-	req, err := http.NewRequest("POST", serverIP, bytes.NewBuffer([]byte(jsonPayload)))
-=======
 	req, err := http.NewRequest("POST", serverURL, bytes.NewBuffer([]byte(jsonPayload)))
->>>>>>> fcb8675d
 	req.Header.Set("Content-Type", "application/json")
 
 	client := &http.Client{}
